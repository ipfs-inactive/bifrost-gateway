package lib

import (
	"context"
	"errors"
	"fmt"
	"io"
	"net/http"
	"runtime"
	"runtime/debug"
	"strconv"
	"strings"
	"sync"
	"time"

	"golang.org/x/sync/semaphore"

	"github.com/filecoin-saturn/caboose"
	"github.com/ipfs/boxo/blockservice"
	blockstore "github.com/ipfs/boxo/blockstore"
	nsopts "github.com/ipfs/boxo/coreiface/options/namesys"
	ifacepath "github.com/ipfs/boxo/coreiface/path"
	exchange "github.com/ipfs/boxo/exchange"
	"github.com/ipfs/boxo/files"
	"github.com/ipfs/boxo/gateway"
	"github.com/ipfs/boxo/ipld/car"
	"github.com/ipfs/boxo/namesys"
	"github.com/ipfs/boxo/namesys/resolve"
	ipfspath "github.com/ipfs/boxo/path"
	blocks "github.com/ipfs/go-block-format"
	"github.com/ipfs/go-cid"
	format "github.com/ipfs/go-ipld-format"
	golog "github.com/ipfs/go-log/v2"
	routinghelpers "github.com/libp2p/go-libp2p-routing-helpers"
	"github.com/libp2p/go-libp2p/core/peer"
	"github.com/libp2p/go-libp2p/core/routing"
	"github.com/multiformats/go-multicodec"
	"github.com/multiformats/go-multihash"
	"github.com/prometheus/client_golang/prometheus"
	"go.uber.org/multierr"
)

var graphLog = golog.Logger("backend/graph")

const GetBlockTimeout = time.Second * 60

// type DataCallback = func(resource string, reader io.Reader) error
// TODO: Don't use a caboose type, perhaps ask them to use a type alias instead of a type
type DataCallback = caboose.DataCallback

type CarFetcher interface {
	Fetch(ctx context.Context, path string, cb DataCallback) error
}

type gwOptions struct {
	ns namesys.NameSystem
	vs routing.ValueStore
	bs blockstore.Blockstore
}

// WithNameSystem sets the name system to use for the gateway. If not set it will use a default DNSLink resolver
// along with any configured ValueStore
func WithNameSystem(ns namesys.NameSystem) GraphGatewayOption {
	return func(opts *gwOptions) error {
		opts.ns = ns
		return nil
	}
}

// WithValueStore sets the ValueStore to use for the gateway
func WithValueStore(vs routing.ValueStore) GraphGatewayOption {
	return func(opts *gwOptions) error {
		opts.vs = vs
		return nil
	}
}

// WithBlockstore sets the Blockstore to use for the gateway
func WithBlockstore(bs blockstore.Blockstore) GraphGatewayOption {
	return func(opts *gwOptions) error {
		opts.bs = bs
		return nil
	}
}

type GraphGatewayOption func(gwOptions *gwOptions) error

type Notifier interface {
	NotifyNewBlocks(ctx context.Context, blocks ...blocks.Block) error
}

// notifiersForRootCid is used for reducing lock contention by only notifying
// exchanges related to the same content root CID
type notifiersForRootCid struct {
	lk        sync.RWMutex
	deleted   int8
	notifiers []Notifier
}

type GraphGateway struct {
	fetcher      CarFetcher
	blockFetcher exchange.Fetcher
	routing      routing.ValueStore
	namesys      namesys.NameSystem
	bstore       blockstore.Blockstore

	notifiers sync.Map // cid -> notifiersForRootCid
	metrics   *GraphGatewayMetrics
}

type GraphGatewayMetrics struct {
	contextAlreadyCancelledMetric prometheus.Counter
	carFetchAttemptMetric         prometheus.Counter
	carBlocksFetchedMetric        prometheus.Counter
	blockRecoveryAttemptMetric    prometheus.Counter
	carParamsMetric               *prometheus.CounterVec

	bytesRangeStartMetric prometheus.Histogram
	bytesRangeSizeMetric  prometheus.Histogram
}

func NewGraphGatewayBackend(f CarFetcher, blockFetcher exchange.Fetcher, opts ...GraphGatewayOption) (*GraphGateway, error) {
	var compiledOptions gwOptions
	for _, o := range opts {
		if err := o(&compiledOptions); err != nil {
			return nil, err
		}
	}

	// Setup a name system so that we are able to resolve /ipns links.
	vs := compiledOptions.vs
	if vs == nil {
		vs = routinghelpers.Null{}
	}

	ns := compiledOptions.ns
	if ns == nil {
		dns, err := gateway.NewDNSResolver(nil, nil)
		if err != nil {
			return nil, err
		}

		ns, err = namesys.NewNameSystem(vs, namesys.WithDNSResolver(dns))
		if err != nil {
			return nil, err
		}
	}

	bs := compiledOptions.bs
	if compiledOptions.bs == nil {
		// Sets up a cache to store blocks in
		cbs, err := NewCacheBlockStore(DefaultCacheBlockStoreSize)
		if err != nil {
			return nil, err
		}

		// Set up support for identity hashes (https://github.com/ipfs/bifrost-gateway/issues/38)
		cbs = blockstore.NewIdStore(cbs)
		bs = cbs
	}

	return &GraphGateway{
		fetcher:      f,
		blockFetcher: blockFetcher,
		routing:      vs,
		namesys:      ns,
		bstore:       bs,
		notifiers:    sync.Map{},
		metrics:      registerGraphGatewayMetrics(),
	}, nil
}

func registerGraphGatewayMetrics() *GraphGatewayMetrics {

	// How many CAR Fetch attempts we had? Need this to calculate % of various graph request types.
	// We only count attempts here, because success/failure with/without retries are provided by caboose:
	// - ipfs_caboose_fetch_duration_car_success_count
	// - ipfs_caboose_fetch_duration_car_failure_count
	// - ipfs_caboose_fetch_duration_car_peer_success_count
	// - ipfs_caboose_fetch_duration_car_peer_failure_count
	carFetchAttemptMetric := prometheus.NewCounter(prometheus.CounterOpts{
		Namespace: "ipfs",
		Subsystem: "gw_graph_backend",
		Name:      "car_fetch_attempts",
		Help:      "The number of times a CAR fetch was attempted by IPFSBackend.",
	})
	prometheus.MustRegister(carFetchAttemptMetric)

	contextAlreadyCancelledMetric := prometheus.NewCounter(prometheus.CounterOpts{
		Namespace: "ipfs",
		Subsystem: "gw_graph_backend",
		Name:      "car_fetch_context_already_cancelled",
		Help:      "The number of times context is already cancelled when a CAR fetch was attempted by IPFSBackend.",
	})
	prometheus.MustRegister(contextAlreadyCancelledMetric)

	// How many blocks were read via CARs?
	// Need this as a baseline to reason about error ratio vs raw_block_recovery_attempts.
	carBlocksFetchedMetric := prometheus.NewCounter(prometheus.CounterOpts{
		Namespace: "ipfs",
		Subsystem: "gw_graph_backend",
		Name:      "car_blocks_fetched",
		Help:      "The number of blocks successfully read via CAR fetch.",
	})
	prometheus.MustRegister(carBlocksFetchedMetric)

	// How many times CAR response was not enough or just failed, and we had to read a block via ?format=raw
	// We only count attempts here, because success/failure with/without retries are provided by caboose:
	// - ipfs_caboose_fetch_duration_block_success_count
	// - ipfs_caboose_fetch_duration_block_failure_count
	// - ipfs_caboose_fetch_duration_block_peer_success_count
	// - ipfs_caboose_fetch_duration_block_peer_failure_count
	blockRecoveryAttemptMetric := prometheus.NewCounter(prometheus.CounterOpts{
		Namespace: "ipfs",
		Subsystem: "gw_graph_backend",
		Name:      "raw_block_recovery_attempts",
		Help:      "The number of ?format=raw  block fetch attempts due to GraphGateway failure (CAR fetch error, missing block in CAR response, or a block evicted from cache too soon).",
	})
	prometheus.MustRegister(blockRecoveryAttemptMetric)

	carParamsMetric := prometheus.NewCounterVec(prometheus.CounterOpts{
		Namespace: "ipfs",
		Subsystem: "gw_graph_backend",
		Name:      "car_fetch_params",
		Help:      "How many times specific CAR parameter was used during CAR data fetch.",
	}, []string{"dagScope", "entityRanges"}) // we use 'ranges' instead of 'bytes' here because we only count the number of ranges present
	prometheus.MustRegister(carParamsMetric)

	bytesRangeStartMetric := prometheus.NewHistogram(prometheus.HistogramOpts{
		Namespace: "ipfs",
		Subsystem: "gw_graph_backend",
		Name:      "range_request_start",
		Help:      "Tracks where did the range request start.",
		Buckets:   prometheus.ExponentialBuckets(1024, 2, 24), // 1024 bytes to 8 GiB
	})
	prometheus.MustRegister(bytesRangeStartMetric)

	bytesRangeSizeMetric := prometheus.NewHistogram(prometheus.HistogramOpts{
		Namespace: "ipfs",
		Subsystem: "gw_graph_backend",
		Name:      "range_request_size",
		Help:      "Tracks the size of range requests.",
		Buckets:   prometheus.ExponentialBuckets(256*1024, 2, 10), // From 256KiB to 100MiB
	})
	prometheus.MustRegister(bytesRangeSizeMetric)

	return &GraphGatewayMetrics{
		contextAlreadyCancelledMetric,
		carFetchAttemptMetric,
		carBlocksFetchedMetric,
		blockRecoveryAttemptMetric,
		carParamsMetric,
		bytesRangeStartMetric,
		bytesRangeSizeMetric,
	}
}

<<<<<<< HEAD
var cacheLimiter = semaphore.NewWeighted(4096)
var cachePool = sync.Pool{
	New: func() any {
		bs, _ := NewCacheBlockStore(384)
		return bs
	},
=======
func (api *GraphGateway) getRootOfPath(path string) string {
	pth, err := ipfspath.ParsePath(path)
	if err != nil {
		return path
	}
	if pth.IsJustAKey() {
		return pth.Segments()[0]
	} else {
		return pth.Segments()[1]
	}
>>>>>>> 0a3ddaea
}

/*
Implementation iteration plan:

1. Fetch CAR into per-request memory blockstore and serve response
2. Fetch CAR into shared memory blockstore and serve response along with a blockservice that does block requests for missing data
3. Start doing the walk locally and then if a path segment is incomplete send a request for blocks and upon every received block try to continue
4. Start doing the walk locally and keep a list of "plausible" blocks, if after issuing a request we get a non-plausible block then report them and attempt to recover by redoing the last segment
5. Don't redo the last segment fully if it's part of a UnixFS file and we can do range requests
*/

func (api *GraphGateway) loadRequestIntoSharedBlockstoreAndBlocksGateway(ctx context.Context, path string) (gateway.IPFSBackend, func(), error) {
<<<<<<< HEAD
	bstore := cachePool.Get().(blockstore.Blockstore)
	exch := newBlockExchange(bstore, api.blockFetcher)
=======
	bstore := api.bstore
	carFetchingExch := newInboundBlockExchange()
	doneWithFetcher := make(chan struct{}, 1)
	exch := &handoffExchange{
		startingExchange: carFetchingExch,
		followupExchange: &blockFetcherExchWrapper{api.blockFetcher},
		bstore:           bstore,
		handoffCh:        doneWithFetcher,
		metrics:          api.metrics,
	}

	notifierKey := api.getRootOfPath(path)
	var notifier *notifiersForRootCid
	for {
		notifiers, _ := api.notifiers.LoadOrStore(notifierKey, &notifiersForRootCid{notifiers: []Notifier{}})
		if n, ok := notifiers.(*notifiersForRootCid); ok {
			n.lk.Lock()
			// could have been deleted after our load. try again.
			if n.deleted != 0 {
				n.lk.Unlock()
				continue
			}
			notifier = n
			n.notifiers = append(n.notifiers, exch)
			n.lk.Unlock()
			break
		} else {
			return nil, nil, errors.New("failed to get notifier")
		}
	}
>>>>>>> 0a3ddaea

	go func(metrics *GraphGatewayMetrics) {
		defer func() {
			if r := recover(); r != nil {
				// TODO: move to Debugw?
				graphLog.Errorw("Recovered fetcher error", "path", path, "error", r, "stacktrace", string(debug.Stack()))
			}
		}()
		metrics.carFetchAttemptMetric.Inc()

		if ce := ctx.Err(); ce != nil && errors.Is(ce, context.Canceled) {
			metrics.contextAlreadyCancelledMetric.Inc()
		}

		cctx, cncl := context.WithCancel(ctx)
		defer cncl()
		err := api.fetcher.Fetch(cctx, path, func(resource string, reader io.Reader) error {
			cr, err := car.NewCarReader(reader)
			if err != nil {
				return err
			}

			cbCtx, cncl := context.WithCancel(cctx)
			defer cncl()

			type blockRead struct {
				block blocks.Block
				err   error
			}

			blkCh := make(chan blockRead, 1)
			go func() {
				defer close(blkCh)
				for {
					blk, rdErr := cr.Next()
					select {
					case blkCh <- blockRead{blk, rdErr}:
						if rdErr != nil {
							return
						}
					case <-cbCtx.Done():
						return
					}
				}
			}()

			// initially set a higher timeout here so that if there's an initial timeout error we get it from the car reader.
			t := time.NewTimer(GetBlockTimeout * 2)
			for {
				var blkRead blockRead
				var ok bool
				select {
				case blkRead, ok = <-blkCh:
					if !t.Stop() {
						<-t.C
					}
					t.Reset(GetBlockTimeout)
				case <-t.C:
					return gateway.ErrGatewayTimeout
				}
				if !ok || blkRead.err != nil {
					if errors.Is(blkRead.err, io.EOF) {
						return nil
					}
					return blkRead.err
				}
				if blkRead.block != nil {
					if err := bstore.PutMany(ctx, []blocks.Block{blkRead.block}); err != nil {
						return err
					}
					metrics.carBlocksFetchedMetric.Inc()
					api.notifyOngoingRequests(ctx, notifierKey, blkRead.block)
				}
			}
		})
		if err != nil {
			graphLog.Infow("car Fetch failed", "path", path, "error", err)
		}
		if err := carFetchingExch.Close(); err != nil {
			graphLog.Errorw("carFetchingExch.Close()", "error", err)
		}
		doneWithFetcher <- struct{}{}
		close(doneWithFetcher)
	}(api.metrics)

	bserv := blockservice.New(bstore, exch)
	blkgw, err := gateway.NewBlocksBackend(bserv)
	if err != nil {
		return nil, nil, err
	}

	return blkgw, func() {
		notifier.lk.Lock()
		for i, e := range notifier.notifiers {
			if e == exch {
				notifier.notifiers = append(notifier.notifiers[0:i], notifier.notifiers[i+1:]...)
				break
			}
		}
		if len(notifier.notifiers) == 0 {
			notifier.deleted = 1
			api.notifiers.Delete(notifierKey)
		}
		notifier.lk.Unlock()
	}, nil
}

func (api *GraphGateway) notifyOngoingRequests(ctx context.Context, key string, blks ...blocks.Block) {
	if notifiers, ok := api.notifiers.Load(key); ok {
		notifier, ok := notifiers.(*notifiersForRootCid)
		if !ok {
			graphLog.Errorw("notifyOngoingRequests failed", "key", key, "error", "could not get notifiersForRootCid")
			return
		}
		notifier.lk.RLock()
		for _, n := range notifier.notifiers {
			err := n.NotifyNewBlocks(ctx, blks...)
			if err != nil {
				graphLog.Errorw("notifyOngoingRequests failed", "key", key, "error", err)
			}
		}
		notifier.lk.RUnlock()
	}
}

type fileCloseWrapper struct {
	files.File
	closeFn func()
}

func (w *fileCloseWrapper) Close() error {
	w.closeFn()
	return w.File.Close()
}

type dirCloseWrapper struct {
	files.Directory
	closeFn func()
}

func (w *dirCloseWrapper) Close() error {
	w.closeFn()
	return w.Directory.Close()
}

func wrapNodeWithClose[T files.Node](node T, closeFn func()) (T, error) {
	var genericNode files.Node = node
	switch n := genericNode.(type) {
	case *files.Symlink:
		closeFn()
		return node, nil
	case files.File:
		var f files.File = &fileCloseWrapper{n, closeFn}
		return f.(T), nil
	case files.Directory:
		var d files.Directory = &dirCloseWrapper{n, closeFn}
		return d.(T), nil
	default:
		closeFn()
		var zeroType T
		return zeroType, fmt.Errorf("unsupported node type")
	}
}

func (api *GraphGateway) Get(ctx context.Context, path gateway.ImmutablePath, byteRanges ...gateway.ByteRange) (gateway.ContentPathMetadata, *gateway.GetResponse, error) {
	if err := cacheLimiter.Acquire(ctx, 1); err != nil {
		return gateway.ContentPathMetadata{}, nil, err
	}
	defer cacheLimiter.Release(1)

	rangeCount := len(byteRanges)
	api.metrics.carParamsMetric.With(prometheus.Labels{"dagScope": "entity", "entityRanges": strconv.Itoa(rangeCount)}).Inc()

	// IPIP-402
	carParams := "?format=car&dag-scope=entity"

	// If request was HTTP Range Request fetch CAR with entity-bytes=from:to to
	// get minimal set of blocks
	// Note: majority of requests have 0 or max 1 ranges. if there are more ranges than one,
	// that is a niche edge cache we don't prefetch as CAR and use fallback blockstore instead.
	if rangeCount > 0 {
		bytesBuilder := strings.Builder{}
		bytesBuilder.WriteString("&entity-bytes=")
		r := byteRanges[0]

		bytesBuilder.WriteString(strconv.FormatUint(r.From, 10))
		bytesBuilder.WriteString(":")

		// TODO: move to boxo or to loadRequestIntoSharedBlockstoreAndBlocksGateway after we pass params in a humane way
		api.metrics.bytesRangeStartMetric.Observe(float64(r.From))

		if r.To != nil {
			bytesBuilder.WriteString(strconv.FormatInt(*r.To, 10))

			// TODO: move to boxo or to loadRequestIntoSharedBlockstoreAndBlocksGateway after we pass params in a humane way
			api.metrics.bytesRangeSizeMetric.Observe(float64(*r.To) - float64(r.From) + 1)
		} else {
			bytesBuilder.WriteString("*")
		}
		carParams += bytesBuilder.String()
	}

	blkgw, closeFn, err := api.loadRequestIntoSharedBlockstoreAndBlocksGateway(ctx, path.String()+carParams)
	if err != nil {
		return gateway.ContentPathMetadata{}, nil, err
	}
	md, gr, err := blkgw.Get(ctx, path, byteRanges...)
	if err != nil {
		return gateway.ContentPathMetadata{}, nil, err
	}

	//TODO: interfaces here aren't good enough so we're getting around the problem this way
	runtime.SetFinalizer(gr, func(_ *gateway.GetResponse) { closeFn() })
	return md, gr, nil
}

func (api *GraphGateway) GetAll(ctx context.Context, path gateway.ImmutablePath) (gateway.ContentPathMetadata, files.Node, error) {
	if err := cacheLimiter.Acquire(ctx, 1); err != nil {
		return gateway.ContentPathMetadata{}, nil, err
	}
	defer cacheLimiter.Release(1)

	api.metrics.carParamsMetric.With(prometheus.Labels{"dagScope": "all", "entityRanges": "0"}).Inc()
	blkgw, closeFn, err := api.loadRequestIntoSharedBlockstoreAndBlocksGateway(ctx, path.String()+"?format=car&dag-scope=all")
	if err != nil {
		return gateway.ContentPathMetadata{}, nil, err
	}
	md, f, err := blkgw.GetAll(ctx, path)
	if err != nil {
		return gateway.ContentPathMetadata{}, nil, err
	}
	f, err = wrapNodeWithClose(f, closeFn)
	if err != nil {
		return gateway.ContentPathMetadata{}, nil, err
	}
	return md, f, nil
}

func (api *GraphGateway) GetBlock(ctx context.Context, path gateway.ImmutablePath) (gateway.ContentPathMetadata, files.File, error) {
	if err := cacheLimiter.Acquire(ctx, 1); err != nil {
		return gateway.ContentPathMetadata{}, nil, err
	}
	defer cacheLimiter.Release(1)

	api.metrics.carParamsMetric.With(prometheus.Labels{"dagScope": "block", "entityRanges": "0"}).Inc()
	// TODO: if path is `/ipfs/cid`, we should use ?format=raw
	blkgw, closeFn, err := api.loadRequestIntoSharedBlockstoreAndBlocksGateway(ctx, path.String()+"?format=car&dag-scope=block")
	if err != nil {
		return gateway.ContentPathMetadata{}, nil, err
	}
	md, f, err := blkgw.GetBlock(ctx, path)
	if err != nil {
		return gateway.ContentPathMetadata{}, nil, err
	}
	f, err = wrapNodeWithClose(f, closeFn)
	if err != nil {
		return gateway.ContentPathMetadata{}, nil, err
	}
	return md, f, nil
}

func (api *GraphGateway) Head(ctx context.Context, path gateway.ImmutablePath) (gateway.ContentPathMetadata, files.Node, error) {
	if err := cacheLimiter.Acquire(ctx, 1); err != nil {
		return gateway.ContentPathMetadata{}, nil, err
	}
	defer cacheLimiter.Release(1)

	api.metrics.carParamsMetric.With(prometheus.Labels{"dagScope": "entity", "entityRanges": "1"}).Inc()

	// TODO:  we probably want to move this either to boxo, or at least to loadRequestIntoSharedBlockstoreAndBlocksGateway
	api.metrics.bytesRangeStartMetric.Observe(0)
	api.metrics.bytesRangeSizeMetric.Observe(1024)

	blkgw, closeFn, err := api.loadRequestIntoSharedBlockstoreAndBlocksGateway(ctx, path.String()+"?format=car&dag-scope=entity&entity-bytes=0:1023")

	if err != nil {
		return gateway.ContentPathMetadata{}, nil, err
	}
	md, f, err := blkgw.Head(ctx, path)
	if err != nil {
		return gateway.ContentPathMetadata{}, nil, err
	}
	f, err = wrapNodeWithClose(f, closeFn)
	if err != nil {
		return gateway.ContentPathMetadata{}, nil, err
	}
	return md, f, nil
}

func (api *GraphGateway) ResolvePath(ctx context.Context, path gateway.ImmutablePath) (gateway.ContentPathMetadata, error) {
	api.metrics.carParamsMetric.With(prometheus.Labels{"dagScope": "block", "entityRanges": "0"}).Inc()
	blkgw, closeFn, err := api.loadRequestIntoSharedBlockstoreAndBlocksGateway(ctx, path.String()+"?format=car&dag-scope=block")
	if err != nil {
		return gateway.ContentPathMetadata{}, err
	}
	defer closeFn()
	return blkgw.ResolvePath(ctx, path)
}

<<<<<<< HEAD
func (api *GraphGateway) GetCAR(ctx context.Context, path gateway.ImmutablePath) (gateway.ContentPathMetadata, io.ReadCloser, <-chan error, error) {
	if err := cacheLimiter.Acquire(ctx, 1); err != nil {
		return gateway.ContentPathMetadata{}, nil, nil, err
	}
	defer cacheLimiter.Release(1)

=======
func (api *GraphGateway) GetCAR(ctx context.Context, path gateway.ImmutablePath, params gateway.CarParams) (gateway.ContentPathMetadata, io.ReadCloser, error) {
>>>>>>> 0a3ddaea
	api.metrics.carParamsMetric.With(prometheus.Labels{"dagScope": "all", "entityRanges": "0"}).Inc()
	blkgw, closeFn, err := api.loadRequestIntoSharedBlockstoreAndBlocksGateway(ctx, path.String()+"?format=car&dag-scope=all")
	if err != nil {
		return gateway.ContentPathMetadata{}, nil, err
	}
	defer closeFn()
	return blkgw.GetCAR(ctx, path, params)
}

func (api *GraphGateway) IsCached(ctx context.Context, path ifacepath.Path) bool {
	return false
}

// TODO: This is copy-paste from blocks gateway, maybe share code
func (api *GraphGateway) GetIPNSRecord(ctx context.Context, c cid.Cid) ([]byte, error) {
	if api.routing == nil {
		return nil, gateway.NewErrorStatusCode(errors.New("IPNS Record responses are not supported by this gateway"), http.StatusNotImplemented)
	}

	// Fails fast if the CID is not an encoded Libp2p Key, avoids wasteful
	// round trips to the remote routing provider.
	if multicodec.Code(c.Type()) != multicodec.Libp2pKey {
		return nil, gateway.NewErrorStatusCode(errors.New("cid codec must be libp2p-key"), http.StatusBadRequest)
	}

	// The value store expects the key itself to be encoded as a multihash.
	id, err := peer.FromCid(c)
	if err != nil {
		return nil, err
	}

	return api.routing.GetValue(ctx, "/ipns/"+string(id))
}

// TODO: This is copy-paste from blocks gateway, maybe share code
func (api *GraphGateway) ResolveMutable(ctx context.Context, p ifacepath.Path) (gateway.ImmutablePath, error) {
	err := p.IsValid()
	if err != nil {
		return gateway.ImmutablePath{}, err
	}

	ipath := ipfspath.Path(p.String())
	switch ipath.Segments()[0] {
	case "ipns":
		ipath, err = resolve.ResolveIPNS(ctx, api.namesys, ipath)
		if err != nil {
			return gateway.ImmutablePath{}, err
		}
		imPath, err := gateway.NewImmutablePath(ifacepath.New(ipath.String()))
		if err != nil {
			return gateway.ImmutablePath{}, err
		}
		return imPath, nil
	case "ipfs":
		imPath, err := gateway.NewImmutablePath(ifacepath.New(ipath.String()))
		if err != nil {
			return gateway.ImmutablePath{}, err
		}
		return imPath, nil
	default:
		return gateway.ImmutablePath{}, gateway.NewErrorStatusCode(fmt.Errorf("unsupported path namespace: %s", p.Namespace()), http.StatusNotImplemented)
	}
}

// TODO: This is copy-paste from blocks gateway, maybe share code
func (api *GraphGateway) GetDNSLinkRecord(ctx context.Context, hostname string) (ifacepath.Path, error) {
	if api.namesys != nil {
		p, err := api.namesys.Resolve(ctx, "/ipns/"+hostname, nsopts.Depth(1))
		if err == namesys.ErrResolveRecursion {
			err = nil
		}
		return ifacepath.New(p.String()), err
	}

	return nil, gateway.NewErrorStatusCode(errors.New("not implemented"), http.StatusNotImplemented)
}

var _ gateway.IPFSBackend = (*GraphGateway)(nil)

type inboundBlockExchange struct {
	ps BlockPubSub
}

func newInboundBlockExchange() *inboundBlockExchange {
	return &inboundBlockExchange{
		ps: NewBlockPubSub(),
	}
}

func (i *inboundBlockExchange) GetBlock(ctx context.Context, c cid.Cid) (blocks.Block, error) {
	blk, more := <-i.ps.Subscribe(ctx, c.Hash())
	if err := ctx.Err(); err != nil {
		return nil, err
	}
	if !more {
		return nil, format.ErrNotFound{Cid: c}
	}
	return blk, nil
}

func (i *inboundBlockExchange) GetBlocks(ctx context.Context, cids []cid.Cid) (<-chan blocks.Block, error) {
	mhMap := make(map[string]struct{})
	for _, c := range cids {
		mhMap[string(c.Hash())] = struct{}{}
	}
	mhs := make([]multihash.Multihash, 0, len(mhMap))
	for k := range mhMap {
		mhs = append(mhs, multihash.Multihash(k))
	}
	return i.ps.Subscribe(ctx, mhs...), nil
}

func (i *inboundBlockExchange) NotifyNewBlocks(ctx context.Context, blocks ...blocks.Block) error {
	// TODO: handle context cancellation and/or blockage here
	i.ps.Publish(blocks...)
	return nil
}

func (i *inboundBlockExchange) Close() error {
	i.ps.Shutdown()
	return nil
}

var _ exchange.Interface = (*inboundBlockExchange)(nil)

type handoffExchange struct {
	startingExchange, followupExchange exchange.Interface
	bstore                             blockstore.Blockstore
	handoffCh                          <-chan struct{}
	metrics                            *GraphGatewayMetrics
}

func (f *handoffExchange) GetBlock(ctx context.Context, c cid.Cid) (blocks.Block, error) {
	blkCh, err := f.startingExchange.GetBlocks(ctx, []cid.Cid{c})
	if err != nil {
		return nil, err
	}
	blk, ok := <-blkCh
	if ok {
		return blk, nil
	}
<<<<<<< HEAD
	blk, err := b.f.GetBlock(ctx, c)
	if err == nil && blk != nil {
		b.bstore.Put(ctx, blk)
	}
	return blk, err
=======

	select {
	case <-f.handoffCh:
		graphLog.Debugw("switching to backup block fetcher", "cid", c)
		f.metrics.blockRecoveryAttemptMetric.Inc()
		return f.followupExchange.GetBlock(ctx, c)
	case <-ctx.Done():
		return nil, ctx.Err()
	}
>>>>>>> 0a3ddaea
}

func (f *handoffExchange) GetBlocks(ctx context.Context, cids []cid.Cid) (<-chan blocks.Block, error) {
	blkCh, err := f.startingExchange.GetBlocks(ctx, cids)
	if err != nil {
		return nil, err
	}

	retCh := make(chan blocks.Block)

	go func() {
		cs := cid.NewSet()
		for cs.Len() < len(cids) {
			blk, ok := <-blkCh
			if !ok {
				break
			}
			select {
			case retCh <- blk:
				cs.Add(blk.Cid())
			case <-ctx.Done():
			}
		}

		for cs.Len() < len(cids) {
			select {
			case <-ctx.Done():
				return
			case <-f.handoffCh:
				var newCidArr []cid.Cid
				for _, c := range cids {
					if !cs.Has(c) {
						blk, _ := f.bstore.Get(ctx, c)
						if blk != nil {
							select {
							case retCh <- blk:
								cs.Add(blk.Cid())
							case <-ctx.Done():
								return
							}
						} else {
							newCidArr = append(newCidArr, c)
						}
					}
				}

				if len(newCidArr) == 0 {
					return
				}

				graphLog.Debugw("needed to use use a backup fetcher for cids", "cids", newCidArr)
				f.metrics.blockRecoveryAttemptMetric.Add(float64(len(newCidArr)))
				fch, err := f.followupExchange.GetBlocks(ctx, newCidArr)
				if err != nil {
					graphLog.Errorw("error getting blocks from followupExchange", "error", err)
					return
				}
				for cs.Len() < len(cids) {
					blk, ok := <-fch
					if !ok {
						return
					}
					select {
					case retCh <- blk:
						cs.Add(blk.Cid())
					case <-ctx.Done():
						return
					}
				}
			}
		}
	}()
	return retCh, nil
}

func (f *handoffExchange) NotifyNewBlocks(ctx context.Context, blocks ...blocks.Block) error {
	err1 := f.startingExchange.NotifyNewBlocks(ctx, blocks...)
	err2 := f.followupExchange.NotifyNewBlocks(ctx, blocks...)
	return multierr.Combine(err1, err2)
}

func (f *handoffExchange) Close() error {
	err1 := f.startingExchange.Close()
	err2 := f.followupExchange.Close()
	return multierr.Combine(err1, err2)
}

var _ exchange.Interface = (*handoffExchange)(nil)

type blockFetcherExchWrapper struct {
	f exchange.Fetcher
}

func (b *blockFetcherExchWrapper) GetBlock(ctx context.Context, c cid.Cid) (blocks.Block, error) {
	return b.f.GetBlock(ctx, c)
}

func (b *blockFetcherExchWrapper) GetBlocks(ctx context.Context, cids []cid.Cid) (<-chan blocks.Block, error) {
	return b.f.GetBlocks(ctx, cids)
}

func (b *blockFetcherExchWrapper) NotifyNewBlocks(ctx context.Context, blocks ...blocks.Block) error {
	return nil
}

func (b *blockFetcherExchWrapper) Close() error {
	return nil
}

var _ exchange.Interface = (*blockFetcherExchWrapper)(nil)<|MERGE_RESOLUTION|>--- conflicted
+++ resolved
@@ -12,8 +12,6 @@
 	"strings"
 	"sync"
 	"time"
-
-	"golang.org/x/sync/semaphore"
 
 	"github.com/filecoin-saturn/caboose"
 	"github.com/ipfs/boxo/blockservice"
@@ -255,14 +253,6 @@
 	}
 }
 
-<<<<<<< HEAD
-var cacheLimiter = semaphore.NewWeighted(4096)
-var cachePool = sync.Pool{
-	New: func() any {
-		bs, _ := NewCacheBlockStore(384)
-		return bs
-	},
-=======
 func (api *GraphGateway) getRootOfPath(path string) string {
 	pth, err := ipfspath.ParsePath(path)
 	if err != nil {
@@ -273,7 +263,6 @@
 	} else {
 		return pth.Segments()[1]
 	}
->>>>>>> 0a3ddaea
 }
 
 /*
@@ -287,10 +276,6 @@
 */
 
 func (api *GraphGateway) loadRequestIntoSharedBlockstoreAndBlocksGateway(ctx context.Context, path string) (gateway.IPFSBackend, func(), error) {
-<<<<<<< HEAD
-	bstore := cachePool.Get().(blockstore.Blockstore)
-	exch := newBlockExchange(bstore, api.blockFetcher)
-=======
 	bstore := api.bstore
 	carFetchingExch := newInboundBlockExchange()
 	doneWithFetcher := make(chan struct{}, 1)
@@ -321,7 +306,6 @@
 			return nil, nil, errors.New("failed to get notifier")
 		}
 	}
->>>>>>> 0a3ddaea
 
 	go func(metrics *GraphGatewayMetrics) {
 		defer func() {
@@ -359,9 +343,6 @@
 					blk, rdErr := cr.Next()
 					select {
 					case blkCh <- blockRead{blk, rdErr}:
-						if rdErr != nil {
-							return
-						}
 					case <-cbCtx.Done():
 						return
 					}
@@ -389,7 +370,7 @@
 					return blkRead.err
 				}
 				if blkRead.block != nil {
-					if err := bstore.PutMany(ctx, []blocks.Block{blkRead.block}); err != nil {
+					if err := bstore.Put(ctx, blkRead.block); err != nil {
 						return err
 					}
 					metrics.carBlocksFetchedMetric.Inc()
@@ -487,11 +468,6 @@
 }
 
 func (api *GraphGateway) Get(ctx context.Context, path gateway.ImmutablePath, byteRanges ...gateway.ByteRange) (gateway.ContentPathMetadata, *gateway.GetResponse, error) {
-	if err := cacheLimiter.Acquire(ctx, 1); err != nil {
-		return gateway.ContentPathMetadata{}, nil, err
-	}
-	defer cacheLimiter.Release(1)
-
 	rangeCount := len(byteRanges)
 	api.metrics.carParamsMetric.With(prometheus.Labels{"dagScope": "entity", "entityRanges": strconv.Itoa(rangeCount)}).Inc()
 
@@ -539,11 +515,6 @@
 }
 
 func (api *GraphGateway) GetAll(ctx context.Context, path gateway.ImmutablePath) (gateway.ContentPathMetadata, files.Node, error) {
-	if err := cacheLimiter.Acquire(ctx, 1); err != nil {
-		return gateway.ContentPathMetadata{}, nil, err
-	}
-	defer cacheLimiter.Release(1)
-
 	api.metrics.carParamsMetric.With(prometheus.Labels{"dagScope": "all", "entityRanges": "0"}).Inc()
 	blkgw, closeFn, err := api.loadRequestIntoSharedBlockstoreAndBlocksGateway(ctx, path.String()+"?format=car&dag-scope=all")
 	if err != nil {
@@ -561,11 +532,6 @@
 }
 
 func (api *GraphGateway) GetBlock(ctx context.Context, path gateway.ImmutablePath) (gateway.ContentPathMetadata, files.File, error) {
-	if err := cacheLimiter.Acquire(ctx, 1); err != nil {
-		return gateway.ContentPathMetadata{}, nil, err
-	}
-	defer cacheLimiter.Release(1)
-
 	api.metrics.carParamsMetric.With(prometheus.Labels{"dagScope": "block", "entityRanges": "0"}).Inc()
 	// TODO: if path is `/ipfs/cid`, we should use ?format=raw
 	blkgw, closeFn, err := api.loadRequestIntoSharedBlockstoreAndBlocksGateway(ctx, path.String()+"?format=car&dag-scope=block")
@@ -584,11 +550,6 @@
 }
 
 func (api *GraphGateway) Head(ctx context.Context, path gateway.ImmutablePath) (gateway.ContentPathMetadata, files.Node, error) {
-	if err := cacheLimiter.Acquire(ctx, 1); err != nil {
-		return gateway.ContentPathMetadata{}, nil, err
-	}
-	defer cacheLimiter.Release(1)
-
 	api.metrics.carParamsMetric.With(prometheus.Labels{"dagScope": "entity", "entityRanges": "1"}).Inc()
 
 	// TODO:  we probably want to move this either to boxo, or at least to loadRequestIntoSharedBlockstoreAndBlocksGateway
@@ -621,16 +582,7 @@
 	return blkgw.ResolvePath(ctx, path)
 }
 
-<<<<<<< HEAD
-func (api *GraphGateway) GetCAR(ctx context.Context, path gateway.ImmutablePath) (gateway.ContentPathMetadata, io.ReadCloser, <-chan error, error) {
-	if err := cacheLimiter.Acquire(ctx, 1); err != nil {
-		return gateway.ContentPathMetadata{}, nil, nil, err
-	}
-	defer cacheLimiter.Release(1)
-
-=======
 func (api *GraphGateway) GetCAR(ctx context.Context, path gateway.ImmutablePath, params gateway.CarParams) (gateway.ContentPathMetadata, io.ReadCloser, error) {
->>>>>>> 0a3ddaea
 	api.metrics.carParamsMetric.With(prometheus.Labels{"dagScope": "all", "entityRanges": "0"}).Inc()
 	blkgw, closeFn, err := api.loadRequestIntoSharedBlockstoreAndBlocksGateway(ctx, path.String()+"?format=car&dag-scope=all")
 	if err != nil {
@@ -772,13 +724,6 @@
 	if ok {
 		return blk, nil
 	}
-<<<<<<< HEAD
-	blk, err := b.f.GetBlock(ctx, c)
-	if err == nil && blk != nil {
-		b.bstore.Put(ctx, blk)
-	}
-	return blk, err
-=======
 
 	select {
 	case <-f.handoffCh:
@@ -788,7 +733,6 @@
 	case <-ctx.Done():
 		return nil, ctx.Err()
 	}
->>>>>>> 0a3ddaea
 }
 
 func (f *handoffExchange) GetBlocks(ctx context.Context, cids []cid.Cid) (<-chan blocks.Block, error) {
